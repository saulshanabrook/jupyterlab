// Copyright (c) Jupyter Development Team.
// Distributed under the terms of the Modified BSD License.

import {
  showErrorMessage
} from '@jupyterlab/apputils';

import {
  ActivityMonitor
} from '@jupyterlab/coreutils';

import {
  IRenderMime, RenderMimeRegistry, MimeModel
} from '@jupyterlab/rendermime';

import {
  JSONObject, PromiseDelegate
} from '@phosphor/coreutils';

import {
  Message, MessageLoop
} from '@phosphor/messaging';

import {
  BoxLayout, Widget
} from '@phosphor/widgets';

import {
  ABCWidgetFactory, DocumentWidget
} from './default';

import {
  DocumentRegistry
} from './registry';


/**
 * A content widget for a rendered mimetype document.
 */
export
class MimeContent extends Widget {
  /**
   * Construct a new widget.
   */
  constructor(options: MimeContent.IOptions) {
    super();
    this.addClass('jp-MimeDocument'); // maybe move to the MainAreaWidget in the factory?
    this._mimeType = options.mimeType;
    this._dataType = options.dataType || 'string';
    this._context = options.context;
    this._renderer = options.renderer;

    // TODO: Use SingletonLayout when a new version of phosphor is released. See
    // https://github.com/phosphorjs/phosphor/issues/337
    const layout = this.layout = new BoxLayout({ spacing: 0 });
    layout.addWidget(this._renderer);
    BoxLayout.setStretch(this._renderer, 1);

    this._context.ready.then(() => {
      return this._render();
    }).then(() => {

      // After rendering for the first time, send an activation request if we
      // are currently focused.
      if (this.node === document.activeElement) {
        // We want to synchronously send (not post) the activate message, while
        // we know this node still has focus.
        MessageLoop.sendMessage(this._renderer, Widget.Msg.ActivateRequest);
      }

      // Throttle the rendering rate of the widget.
      this._monitor = new ActivityMonitor({
        signal: this._context.model.contentChanged,
        timeout: options.renderTimeout
      });
      this._monitor.activityStopped.connect(this.update, this);

      this._ready.resolve(undefined);
    }).catch(reason => {
      // Dispose the document if rendering fails.
      requestAnimationFrame(() => { this.dispose(); });
      showErrorMessage(`Renderer Failure: ${context.path}`, reason);
    });
  }

  /**
   * A promise that resolves when the widget is ready.
   */
  get ready(): Promise<void> {
    return this._ready.promise;
  }

  /**
   * Dispose of the resources held by the widget.
   */
  dispose(): void {
    if (this.isDisposed) {
      return;
    }
    if (this._monitor) {
      this._monitor.dispose();
    }
    this._monitor = null;
    super.dispose();
  }

  /**
   * Handle an `update-request` message to the widget.
   */
  protected onUpdateRequest(msg: Message): void {
    if (this._context.isReady) {
      this._render();
    }
  }

  /**
   * Render the mime content.
   */
  private async _render(): Promise<void> {
    if (this.isDisposed) {
      return;
    }

    // Since rendering is async, we note render requests that happen while we
    // actually are rendering for a future rendering.
    if (this._isRendering) {
      this._renderRequested = true;
      return;
    }

    // Set up for this rendering pass.
    this._renderRequested = false;
    let context = this._context;
    let model = context.model;
    let data: JSONObject = {};
    if (this._dataType === 'string') {
      data[this._mimeType] = model.toString();
    } else {
      data[this._mimeType] = model.toJSON();
    }
    let mimeModel = new MimeModel({ data, callback: this._changeCallback });

    try {
      // Do the rendering asynchronously.
      this._isRendering = true;
      await this._renderer.renderModel(mimeModel);
      this._isRendering = false;

      // If there is an outstanding request to render, go ahead and render
      if (this._renderRequested) {
        return this._render();
      }
    } catch (error) {
      // Dispose the document if rendering fails.
<<<<<<< HEAD
      requestAnimationFrame(() => { this._renderer.dispose(); });
      showErrorMessage(`Renderer Failure: ${context.path}`, error);
    }
=======
      requestAnimationFrame(() => { this.dispose(); });
      showErrorMessage(`Renderer Failure: ${context.path}`, reason);
    });
  }

  /**
   * Handle a path change.
   */
  private _onPathChanged(): void {
    this.title.label = PathExt.basename(this._context.localPath);
>>>>>>> 610a2806
  }

  /**
   * A bound change callback.
   */
  private _changeCallback = (options: IRenderMime.IMimeModel.ISetDataOptions) => {
    if (!options.data || !options.data[this._mimeType]) {
      return;
    }
    let data = options.data[this._mimeType];
    if (typeof data === 'string') {
      this._context.model.fromString(data);
    } else {
      this._context.model.fromJSON(data);
    }
  }

  private _context: DocumentRegistry.IContext<DocumentRegistry.IModel>;
  private _renderer: IRenderMime.IRenderer;
  private _monitor: ActivityMonitor<any, any> | null;
  private _mimeType: string;
  private _ready = new PromiseDelegate<void>();
  private _dataType: 'string' | 'json';
  private _isRendering = false;
  private _renderRequested = false;
}


/**
 * The namespace for MimeDocument class statics.
 */
export
namespace MimeContent {
  /**
   * The options used to initialize a MimeDocument.
   */
  export
  interface IOptions {
    /**
     * Context
     */
    context: DocumentRegistry.IContext<DocumentRegistry.IModel>;

    /**
     * The renderer instance.
     */
    renderer: IRenderMime.IRenderer;

    /**
     * The mime type.
     */
    mimeType: string;

    /**
     * The render timeout.
     */
    renderTimeout: number;

    /**
     * Preferred data type from the model.
     */
    dataType?: 'string' | 'json';
  }
}

export
class MimeDocument extends DocumentWidget<MimeContent> {
}

/**
 * An implementation of a widget factory for a rendered mimetype document.
 */
export
class MimeDocumentFactory extends ABCWidgetFactory<MimeDocument> {
  /**
   * Construct a new markdown widget factory.
   */
  constructor(options: MimeDocumentFactory.IOptions) {
    super(Private.createRegistryOptions(options));
    this._rendermime = options.rendermime;
    this._renderTimeout = options.renderTimeout || 1000;
    this._dataType = options.dataType || 'string';
    this._fileType = options.primaryFileType;
  }

  /**
   * Create a new widget given a context.
   */
  protected createNewWidget(context: DocumentRegistry.Context): MimeDocument {
    const ft = this._fileType;
    const mimeType = ft.mimeTypes.length ? ft.mimeTypes[0] : 'text/plain';

    const rendermime = this._rendermime.clone({
      resolver: context.urlResolver
    });
    const renderer = rendermime.createRenderer(mimeType);

    const content = new MimeContent({
      context,
      renderer,
      mimeType,
      renderTimeout: this._renderTimeout,
      dataType: this._dataType,
    });

    content.title.iconClass = ft.iconClass;
    content.title.iconLabel = ft.iconLabel;

    const widget = new MimeDocument({ content, context });

    return widget;
  }

  private _rendermime: RenderMimeRegistry;
  private _renderTimeout: number;
  private _dataType: 'string' | 'json';
  private _fileType: DocumentRegistry.IFileType;
}


/**
 * The namespace for MimeDocumentFactory class statics.
 */
export
namespace MimeDocumentFactory {
  /**
   * The options used to initialize a MimeDocumentFactory.
   */
  export
  interface IOptions extends DocumentRegistry.IWidgetFactoryOptions {
    /**
     * The primary file type associated with the document.
     */
    primaryFileType: DocumentRegistry.IFileType;

    /**
     * The rendermime instance.
     */
    rendermime: RenderMimeRegistry;

    /**
     * The render timeout.
     */
    renderTimeout?: number;

    /**
     * Preferred data type from the model.
     */
    dataType?: 'string' | 'json';
  }
}


/**
 * The namespace for the module implementation details.
 */
namespace Private {
  /**
   * Create the document registry options.
   */
  export
  function createRegistryOptions(options: MimeDocumentFactory.IOptions): DocumentRegistry.IWidgetFactoryOptions {
    return { ...options, readOnly: true } as DocumentRegistry.IWidgetFactoryOptions;
  }
}<|MERGE_RESOLUTION|>--- conflicted
+++ resolved
@@ -152,22 +152,9 @@
       }
     } catch (error) {
       // Dispose the document if rendering fails.
-<<<<<<< HEAD
-      requestAnimationFrame(() => { this._renderer.dispose(); });
-      showErrorMessage(`Renderer Failure: ${context.path}`, error);
-    }
-=======
       requestAnimationFrame(() => { this.dispose(); });
       showErrorMessage(`Renderer Failure: ${context.path}`, reason);
-    });
-  }
-
-  /**
-   * Handle a path change.
-   */
-  private _onPathChanged(): void {
-    this.title.label = PathExt.basename(this._context.localPath);
->>>>>>> 610a2806
+    }
   }
 
   /**
