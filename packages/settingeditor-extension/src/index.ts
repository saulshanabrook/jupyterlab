/*-----------------------------------------------------------------------------
| Copyright (c) Jupyter Development Team.
| Distributed under the terms of the Modified BSD License.
|----------------------------------------------------------------------------*/

import {
  ILayoutRestorer, JupyterLab, JupyterLabPlugin
} from '@jupyterlab/application';

import {
  ICommandPalette, InstanceTracker, MainAreaWidget
} from '@jupyterlab/apputils';

import {
  IEditorServices
} from '@jupyterlab/codeeditor';

import {
  ISettingRegistry, IStateDB
} from '@jupyterlab/coreutils';

import {
  IRenderMimeRegistry
} from '@jupyterlab/rendermime';

import {
  ISettingEditorTracker, SettingEditor
} from '@jupyterlab/settingeditor';


/**
 * The command IDs used by the setting editor.
 */
namespace CommandIDs {
  export
  const debug = 'settingeditor:debug';

  export
  const open = 'settingeditor:open';

  export
  const revert = 'settingeditor:revert';

  export
  const save = 'settingeditor:save';
}


/**
 * The default setting editor extension.
 */
const plugin: JupyterLabPlugin<ISettingEditorTracker> = {
  id: '@jupyterlab/settingeditor-extension:plugin',
  requires: [
    ILayoutRestorer,
    ISettingRegistry,
    IEditorServices,
    IStateDB,
    IRenderMimeRegistry,
    ICommandPalette
  ],
  autoStart: true,
  provides: ISettingEditorTracker,
  activate
};


/**
 * Activate the setting editor extension.
 */
function activate(app: JupyterLab, restorer: ILayoutRestorer, registry: ISettingRegistry, editorServices: IEditorServices, state: IStateDB, rendermime: IRenderMimeRegistry, palette: ICommandPalette): ISettingEditorTracker {
  const { commands, shell } = app;
  const namespace = 'setting-editor';
  const factoryService = editorServices.factoryService;
  const editorFactory = factoryService.newInlineEditor;
  const tracker = new InstanceTracker<MainAreaWidget<SettingEditor>>({ namespace });
  let editor: SettingEditor;

  // Handle state restoration.
  restorer.restore(tracker, {
    command: CommandIDs.open,
    args: widget => ({ }),
    name: widget => namespace
  });

  commands.addCommand(CommandIDs.debug, {
    execute: () => { tracker.currentWidget.content.toggleDebug(); },
    iconClass: 'jp-MaterialIcon jp-BugIcon',
    label: 'Debug User Settings In Inspector',
    isToggled: () => tracker.currentWidget.content.isDebugVisible
  });

  commands.addCommand(CommandIDs.open, {
    execute: () => {
      if (tracker.currentWidget) {
        shell.activateById(tracker.currentWidget.id);
        return;
      }

      const key = plugin.id;
      const when = app.restored;

      editor = new SettingEditor({
        commands: {
          registry: commands,
          debug: CommandIDs.debug,
          revert: CommandIDs.revert,
          save: CommandIDs.save
        },
        editorFactory, key, registry, rendermime, state, when
      });

      // Notify the command registry when the visibility status of the setting
      // editor's commands change. The setting editor toolbar listens for this
      // signal from the command registry.
      editor.commandsChanged.connect((sender: any, args: string[]) => {
        args.forEach(id => { commands.notifyCommandChanged(id); });
      });

      editor.id = namespace;
      editor.title.label = 'Settings';
      editor.title.iconClass = 'jp-SettingsIcon';

      let main = new MainAreaWidget({ content: editor });
      tracker.add(main);
      shell.addToMainArea(main);
    },
    label: 'Advanced Settings Editor'
  });
  palette.addItem({ category: 'Settings', command: CommandIDs.open });

  commands.addCommand(CommandIDs.revert, {
<<<<<<< HEAD
    execute: () => { tracker.currentWidget.content.revert(); },
    iconClass: 'jp-MaterialIcon jp-RefreshIcon',
=======
    execute: () => { tracker.currentWidget.revert(); },
    iconClass: 'jp-MaterialIcon jp-UndoIcon',
>>>>>>> 33ddc845
    label: 'Revert User Settings',
    isEnabled: () => tracker.currentWidget.content.canRevertRaw
  });

  commands.addCommand(CommandIDs.save, {
    execute: () => tracker.currentWidget.content.save(),
    iconClass: 'jp-MaterialIcon jp-SaveIcon',
    label: 'Save User Settings',
    isEnabled: () => tracker.currentWidget.content.canSaveRaw
  });

  return tracker;
}
export default plugin;<|MERGE_RESOLUTION|>--- conflicted
+++ resolved
@@ -130,13 +130,8 @@
   palette.addItem({ category: 'Settings', command: CommandIDs.open });
 
   commands.addCommand(CommandIDs.revert, {
-<<<<<<< HEAD
     execute: () => { tracker.currentWidget.content.revert(); },
-    iconClass: 'jp-MaterialIcon jp-RefreshIcon',
-=======
-    execute: () => { tracker.currentWidget.revert(); },
     iconClass: 'jp-MaterialIcon jp-UndoIcon',
->>>>>>> 33ddc845
     label: 'Revert User Settings',
     isEnabled: () => tracker.currentWidget.content.canRevertRaw
   });
